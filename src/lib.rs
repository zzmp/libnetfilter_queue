//! Bindings for [netfilter_queue](http://netfilter.org/projects/libnetfilter_queue/doxygen/index.html)
//!
//! These bindings allow you to have access to the `QUEUE` and `NFQUEUE`, set in `iptables`,
//! and write your own userspace programs to process these queues.
#![deny(missing_docs)]

extern crate libc;
extern crate num;
#[macro_use]
extern crate lazy_static;

mod ffi;

mod error;
mod util;
mod lock;

pub mod handle;
<<<<<<< HEAD
pub mod verdict;

#[cfg(test)]
mod test;

pub use ffi::nfq_q_handle;
pub use handle::{Handle, ProtocolFamily};
pub use queue::{Queue, CopyMode, PacketHandler, VerdictHandler};
pub use message::Message;
pub use verdict::Verdict;
=======
pub mod queue;
pub mod message;
pub mod verdict;

#[cfg(test)]
mod test;
>>>>>>> fffa2ed4
<|MERGE_RESOLUTION|>--- conflicted
+++ resolved
@@ -16,22 +16,8 @@
 mod lock;
 
 pub mod handle;
-<<<<<<< HEAD
-pub mod verdict;
-
-#[cfg(test)]
-mod test;
-
-pub use ffi::nfq_q_handle;
-pub use handle::{Handle, ProtocolFamily};
-pub use queue::{Queue, CopyMode, PacketHandler, VerdictHandler};
-pub use message::Message;
-pub use verdict::Verdict;
-=======
 pub mod queue;
 pub mod message;
-pub mod verdict;
 
-#[cfg(test)]
-mod test;
->>>>>>> fffa2ed4
+//#[cfg(test)]
+//mod test;