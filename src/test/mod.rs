--- conflicted
+++ resolved
@@ -1,8 +1,3 @@
-<<<<<<< HEAD
-mod test_handle;
-mod test_queue;
-=======
 mod simple;
 mod header;
-mod data;
->>>>>>> fffa2ed4
+mod data;