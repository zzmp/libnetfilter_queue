--- conflicted
+++ resolved
@@ -7,15 +7,11 @@
 use std::ptr::null;
 use std::net::Ipv4Addr;
 use num::traits::PrimInt;
-
 use error::*;
 use util::*;
 use ffi::*;
 pub use ffi::nfqnl_msg_packet_hdr as Header;
 
-<<<<<<< HEAD
-pub struct Message {
-=======
 /// Structs impl'ing `Payload` must be sized correctly for the payload data that mill be transmuted to it
 pub trait Payload {}
 
@@ -61,27 +57,14 @@
 /// The packet message
 pub struct Message<'a> {
     /// A raw pointer to the queue data
->>>>>>> fffa2ed4
     pub raw: *mut nfgenmsg,
     /// A raw pointer to the packet data
     pub ptr: *mut nfq_data,
-<<<<<<< HEAD
-}
-
-impl Message {
-    pub fn new(raw: *mut nfgenmsg, ptr: *mut nfq_data) -> Message {
-        Message {
-            raw: raw,
-            ptr: ptr,
-        }
-    }
-
-    pub fn header(&self) -> &Header {
-        unsafe {
-            let ptr = nfq_get_msg_packet_hdr(self.ptr);
-            as_ref(&ptr).unwrap()
-=======
     /// The `Message` header
+    ///
+    /// A verdict cannot be set without the packet's id
+    /// parsed from the header.
+    /// For convenience, the header is always parsed into the message.
     pub header: &'a Header
 }
 
@@ -132,7 +115,6 @@
         match as_ref(&data) {
             Some(payload) => Ok(payload),
             None => Err(error(Reason::GetPayload, "Failed to get payload", None))
->>>>>>> fffa2ed4
         }
     }
 }