use libc::c_int;
use std::error::Error as Base;
use std::fmt;

use ffi::nfq_errno;

#[allow(dead_code)]
#[derive(Debug)]
pub enum Reason {
    OpenHandle,
    Bind,
    Unbind,
    CreateQueue,
    SetQueueMode,
    SetQueueMaxlen,
<<<<<<< HEAD
    SetVerdict,
    Unknown
=======
    GetHeader,
    GetPayload,
    Verdict
>>>>>>> fffa2ed4
}

pub struct Error {
    reason: Reason,
    description: String,
    cause: Option<Box<Base>>,
}

impl fmt::Debug for Error {
    fn fmt(&self, formatter: &mut fmt::Formatter) -> Result<(), fmt::Error> {
        let msg = format!("{:?}: {:?} (cause: {:?})",
                          self.reason, self.description, self.cause);
        formatter.write_str(msg.as_ref())
    }
}

impl fmt::Display for Error {
    fn fmt(&self, formatter: &mut fmt::Formatter) -> Result<(), fmt::Error> {
        let msg = format!("{:?} ({:?})", self.reason, self.description);
        formatter.write_str(msg.as_ref())
    }
}

impl Base for Error {
    fn description(&self) -> &str {
        self.description.as_ref()
    }
    fn cause(&self) -> Option<&Base> {
        self.cause.as_ref().map(|c| &**c)
    }
}

<<<<<<< HEAD
pub fn error(reason: ErrorReason, msg: &str, res: Option<c_int>) -> NFQError {
=======
pub fn error(reason: Reason, msg: &str, res: Option<c_int>) -> Error {
>>>>>>> fffa2ed4
    let errno = nfq_errno;
    let desc = match res {
        Some(r) => format!("{} (errno: {}, res: {})", msg, errno, r),
        None => format!("{}, (errno: {})", msg, errno)
    };
    Error {
        reason: reason,
        description: desc,
        cause: None,
    }
}<|MERGE_RESOLUTION|>--- conflicted
+++ resolved
@@ -1,10 +1,8 @@
 use libc::c_int;
 use std::error::Error as Base;
 use std::fmt;
-
 use ffi::nfq_errno;
 
-#[allow(dead_code)]
 #[derive(Debug)]
 pub enum Reason {
     OpenHandle,
@@ -13,14 +11,9 @@
     CreateQueue,
     SetQueueMode,
     SetQueueMaxlen,
-<<<<<<< HEAD
     SetVerdict,
-    Unknown
-=======
     GetHeader,
     GetPayload,
-    Verdict
->>>>>>> fffa2ed4
 }
 
 pub struct Error {
@@ -53,11 +46,7 @@
     }
 }
 
-<<<<<<< HEAD
-pub fn error(reason: ErrorReason, msg: &str, res: Option<c_int>) -> NFQError {
-=======
 pub fn error(reason: Reason, msg: &str, res: Option<c_int>) -> Error {
->>>>>>> fffa2ed4
     let errno = nfq_errno;
     let desc = match res {
         Some(r) => format!("{} (errno: {}, res: {})", msg, errno, r),
