<<<<<<< HEAD
extern crate libnfqueue as nfq;

use nfq::{Handle, ProtocolFamily, CopyMode, VerdictHandler, Message, Verdict};

fn main() {
    let mut handle = Handle::new().ok().unwrap();
    let mut queue = handle.queue(0, Decider).unwrap();
=======
extern crate libc;
extern crate netfilter_queue as nfq;

use nfq::verdict::{Verdict, VerdictHandler};
use nfq::message::Message;
use nfq::queue::CopyMode;
use nfq::handle::{Handle, ProtocolFamily};

fn main() {
    let void = Void;
    let mut handle = Handle::new().ok().unwrap();
    let _ = handle.queue_builder(void)
        .copy_mode(CopyMode::None)
        .decider_and_finalize(Decider)
        .ok().unwrap();
>>>>>>> fffa2ed4

    let _ = handle.bind(ProtocolFamily::INET);

    println!("Listening for packets...");
    handle.start(4096);

    println!("...finished.");
}

struct Decider;

<<<<<<< HEAD
impl VerdictHandler for Decider {
    fn decide(&mut self, message: &mut Message) -> Verdict {
        let id = message.header().id();
        println!("Handling packet (ID: {})", id);

=======
impl VerdictHandler<Void> for Decider {
    fn decide(&self, message: &Message, _: &mut Void) -> Verdict {
        println!("Handling packet (ID: {})", message.header.id());
>>>>>>> fffa2ed4
        Verdict::Accept
    }
}<|MERGE_RESOLUTION|>--- conflicted
+++ resolved
@@ -1,29 +1,17 @@
-<<<<<<< HEAD
 extern crate libnfqueue as nfq;
 
-use nfq::{Handle, ProtocolFamily, CopyMode, VerdictHandler, Message, Verdict};
+use nfq::handle::{Handle, ProtocolFamily};
+use nfq::queue::{Verdict, VerdictHandler};
+use nfq::message::Message;
 
 fn main() {
+    println!("Opening handle.");
     let mut handle = Handle::new().ok().unwrap();
-    let mut queue = handle.queue(0, Decider).unwrap();
-=======
-extern crate libc;
-extern crate netfilter_queue as nfq;
 
-use nfq::verdict::{Verdict, VerdictHandler};
-use nfq::message::Message;
-use nfq::queue::CopyMode;
-use nfq::handle::{Handle, ProtocolFamily};
+    println!("Getting queue.");
+    let _queue = handle.queue(0, Decider).unwrap();
 
-fn main() {
-    let void = Void;
-    let mut handle = Handle::new().ok().unwrap();
-    let _ = handle.queue_builder(void)
-        .copy_mode(CopyMode::None)
-        .decider_and_finalize(Decider)
-        .ok().unwrap();
->>>>>>> fffa2ed4
-
+    println!("Binding to INET.");
     let _ = handle.bind(ProtocolFamily::INET);
 
     println!("Listening for packets...");
@@ -34,17 +22,11 @@
 
 struct Decider;
 
-<<<<<<< HEAD
 impl VerdictHandler for Decider {
-    fn decide(&mut self, message: &mut Message) -> Verdict {
-        let id = message.header().id();
+    fn decide(&mut self, message: &Message) -> Verdict {
+        let id = message.header.id();
         println!("Handling packet (ID: {})", id);
 
-=======
-impl VerdictHandler<Void> for Decider {
-    fn decide(&self, message: &Message, _: &mut Void) -> Verdict {
-        println!("Handling packet (ID: {})", message.header.id());
->>>>>>> fffa2ed4
         Verdict::Accept
     }
 }